--- conflicted
+++ resolved
@@ -66,18 +66,14 @@
         print(group.name)
         return group
 
-<<<<<<< HEAD
     def __enter__(self):
-        """Write the complete NeXus file."""
-=======
-    def init_file(self):
         """Write a basic NeXus file.
+        
         This is only called once per file
         writing some header information. Then file is closed.
         Actual data will be added opening the file in "a" mode
         see below in the different create_group methods
         """
->>>>>>> 7e2bb98b
         #TODO check how this can be shared with other converters or moved to different module
         with h5py.File(self._output_filename, "w") as file:
             self.write_file_header(file)
