--- conflicted
+++ resolved
@@ -2,9 +2,8 @@
 
 Some Python code to convert different ptychography file formats to NeXus data file with proposed NeXus definitions.
 
-<<<<<<< HEAD
-Usage: python toNXconverter.py path/to/your_original_file.suffix path/to/your_converted_file.nxs
-=======
+
+
 Dependencies
 --------------------
   - Python3
@@ -17,4 +16,3 @@
 ```bash
 python toNXconverter.py your_original_file.suffix your_new_nexus_file.nxs
 ```
->>>>>>> b5ece8ef
